#!/usr/bin/env python3

import argparse
import fcntl
import hashlib
import json
import os
import re
import shutil
import stat
import subprocess
import sys
import tempfile
import time
from glob import glob
from typing import List, Literal, Dict, Tuple, TypedDict, TextIO, Optional

IN_NIX_STORE = False
CACHE_VERSION = 3


if IN_NIX_STORE:
    # The following paths are meant to be substituted by Nix at build
    # time.
    PATCHELF_PATH = "@patchelf-bin@"
else:
    PATCHELF_PATH = "patchelf"


class ResolvedLib:
    """This data type encapsulate one host dynamically shared object
    together with some metadata helping us to uniquely identify it."""

    def __init__(
        self,
        name: str,
        dirpath: str,
        fullpath: str,
        last_modification: Optional[float] = None,
        size: Optional[int] = None,
    ):
        self.name: str = name
        self.dirpath: str = dirpath
        self.fullpath: str = fullpath
        if size is None or last_modification is None:
            stat = os.stat(fullpath)
            self.last_modification: float = stat.st_mtime
            self.size: int = stat.st_size
        else:
            self.last_modification = last_modification
            self.size = size

    def __repr__(self):
        return f"ResolvedLib<{self.name}, {self.dirpath}, {self.fullpath}, {self.last_modification}, {self.size}>"

    def to_dict(self) -> Dict:
        return {
            "name": self.name,
            "dirpath": self.dirpath,
            "fullpath": self.fullpath,
            "last_modification": self.last_modification,
            "size": self.size,
        }

    def __hash__(self):
        return hash(
            (self.name, self.dirpath, self.fullpath, self.last_modification, self.size)
        )

    def __eq__(self, o):
        return (
            self.name == o.name
            and self.fullpath == o.fullpath
            and self.dirpath == o.dirpath
            and self.last_modification == o.last_modification
            and self.size == o.size
        )

    @classmethod
    def from_dict(cls, d: Dict):
        return ResolvedLib(
            d["name"], d["dirpath"], d["fullpath"], d["last_modification"], d["size"]
        )


class LibraryPath:
    """This data type encapsulates a directory containing some GL/Cuda
    dynamically shared objects."""

    def __init__(
        self,
        glx: List[ResolvedLib],
        cuda: List[ResolvedLib],
        generic: List[ResolvedLib],
        egl: List[ResolvedLib],
        path: str,
    ):
        self.glx = glx
        self.cuda = cuda
        self.generic = generic
        self.egl = egl
        self.path = path

    def __eq__(self, other):
        return (
            set(self.glx) == set(other.glx)
            and set(self.cuda) == set(other.cuda)
            and set(self.generic) == set(other.generic)
            and set(self.egl) == set(other.egl)
            and self.path == other.path
        )

    def __repr__(self):
        return f"LibraryPath<{self.path}>"

    def __hash__(self):
        return hash(
            (
                tuple(self.glx),
                tuple(self.cuda),
                tuple(self.generic),
                tuple(self.egl),
                self.path,
            )
        )

    def to_dict(self) -> Dict:
        return {
            "glx": [v.to_dict() for v in self.glx],
            "cuda": [v.to_dict() for v in self.cuda],
            "generic": [v.to_dict() for v in self.generic],
            "egl": [v.to_dict() for v in self.egl],
            "path": self.path,
        }

    @classmethod
    def from_dict(cls, d: Dict):
        return LibraryPath(
            glx=[ResolvedLib.from_dict(v) for v in d["glx"]],
            cuda=[ResolvedLib.from_dict(v) for v in d["cuda"]],
            generic=[ResolvedLib.from_dict(v) for v in d["generic"]],
            egl=[ResolvedLib.from_dict(v) for v in d["egl"]],
            path=d["path"],
        )


class CacheDirContent:
    """This datatype encapsulates all the dynamically shared objects
    living in the nix-gl-host cache. We mostly use it to serialize
    what's in the cache on the disk and compare this content to what
    we scanned in the host system."""

    def __init__(self, paths: List[LibraryPath], version: int = CACHE_VERSION):
        self.paths: List[LibraryPath] = paths
        self.version: int = CACHE_VERSION

    def to_json(self):
        d = {"paths": [p.to_dict() for p in self.paths], "version": self.version}
        return json.dumps(d, sort_keys=True)

    def __eq__(self, o):
        return self.version == o.version and set(self.paths) == set(o.paths)

    @classmethod
    def from_json(cls, j: str):
        d: Dict = json.loads(j)
        return CacheDirContent(
            version=d["version"], paths=[LibraryPath.from_dict(p) for p in d["paths"]]
        )


# The following regexes list has been figured out by looking at the
# output of nix-build -A linuxPackages.nvidia_x11 before running
# ls ./result/lib | grep -E ".so$".
#
# TODO: find a more systematic way to figure out these names *not
# requiring to build/fetch the nvidia driver at runtime*.
# TODO: compile the regexes
NVIDIA_DSO_PATTERNS = [
    "libGLESv1_CM_nvidia\\.so.*$",
    "libGLESv2_nvidia\\.so.*$",
    "libglxserver_nvidia\\.so.*$",
    "libnvcuvid\\.so.*$",
    "libnvidia-allocator\\.so.*$",
    "libnvidia-cfg\\.so.*$",
    "libnvidia-compiler\\.so.*$",
    "libnvidia-eglcore\\.so.*$",
    "libnvidia-encode\\.so.*$",
    "libnvidia-fbc\\.so.*$",
    "libnvidia-glcore\\.so.*$",
    "libnvidia-glsi\\.so.*$",
    "libnvidia-glvkspirv\\.so.*$",
    "libnvidia-gpucomp\\.so.*$",
    "libnvidia-ml\\.so.*$",
    "libnvidia-ngx\\.so.*$",
    "libnvidia-nvvm\\.so.*$",
    "libnvidia-opencl\\.so.*$",
    "libnvidia-opticalflow\\.so.*$",
    "libnvidia-ptxjitcompiler\\.so.*$",
    "libnvidia-rtcore\\.so.*$",
    "libnvidia-tls\\.so.*$",
    "libnvidia-vulkan-producer\\.so.*$",
    "libnvidia-wayland-client\\.so.*$",
    "libnvoptix\\.so.*$",
    # Cannot find that one :(
    "libnvtegrahv\\.so.*$",
    # Host dependencies required by the nvidia DSOs to properly
    # operate
    # libdrm
    "libdrm\\.so.*$",
    # libffi
    "libffi\\.so.*$",
    # libgbm
    "libgbm\\.so.*$",
    # libexpat
    "libexpat\\.so.*$",
    # libxcb
    "libxcb-glx\\.so.*$",
    # Coming from libx11
    "libX11-xcb\\.so.*$",
    "libX11\\.so.*$",
    "libXext\\.so.*$",
    # libwayland
<<<<<<< HEAD
    "libwayland-server\.so.*$",
    "libwayland-client\.so.*$",
    # WSL specific
    "libd3d12core\.so.*$",
    "libd3d12\.so.*$",
    "libdxcore\.so.*$",
=======
    "libwayland-server\\.so.*$",
    "libwayland-client\\.so.*$",
    # WSL specific
    "libd3d12core\\.so.*$",
    "libd3d12\\.so.*$",
    "libdxcore\\.so.*$",
>>>>>>> 38b7dba5
]

CUDA_DSO_PATTERNS = ["libcudadebugger\\.so.*$", "libcuda\\.so.*$"]

GLX_DSO_PATTERNS = ["libGLX_nvidia\\.so.*$"]

EGL_DSO_PATTERNS = [
    "libEGL_nvidia\\.so.*$",
    "libnvidia-egl-wayland\\.so.*$",
    "libnvidia-egl-gbm\\.so.*$",
]


def get_ld_paths() -> List[str]:
    """
    Vendored from https://github.com/albertz/system-tools/blob/master/bin/find-lib-in-path.py

    Find all the directories pointed by LD_LIBRARY_PATH and the ld cache."""

    def parse_ld_conf_file(fn: str) -> List[str]:
        paths = []
        for l in open(fn).read().splitlines():
            l = l.strip()
            if not l:
                continue
            if l.startswith("#"):
                continue
            if l.startswith("include "):
                dirglob = l[len("include ") :]
                if dirglob[0] != "/":
                    dirglob = os.path.dirname(os.path.normpath(fn)) + "/" + dirglob
                for sub_fn in glob(dirglob):
                    paths.extend(parse_ld_conf_file(sub_fn))
                continue
            paths.append(l)
        return paths

    LDPATH = os.getenv("LD_LIBRARY_PATH")
    PREFIX = os.getenv("PREFIX")  # Termux & etc.
    paths = []
    if LDPATH:
        paths.extend(LDPATH.split(":"))
    if os.path.exists("/etc/ld.so.conf"):
        paths.extend(parse_ld_conf_file("/etc/ld.so.conf"))
    else:
        print('WARNING: file "/etc/ld.so.conf" not found.', file=sys.stderr)
    if PREFIX:
        if os.path.exists(PREFIX + "/etc/ld.so.conf"):
            paths.extend(parse_ld_conf_file(PREFIX + "/etc/ld.so.conf"))
        else:
            print(
                'WARNING: file "' + PREFIX + '/etc/ld.so.conf" not found.',
                file=sys.stderr,
            )
        paths.extend(
            [
                PREFIX + "/lib",
                PREFIX + "/usr/lib",
                PREFIX + "/lib64",
                PREFIX + "/usr/lib64",
            ]
        )
    paths.extend(
        [
            "/lib",
            "/usr/lib",
            "/lib64",
            "/usr/lib64",
            "/run/opengl-driver/lib",
            "/usr/lib/wsl/lib",
        ]
    )
    return [path for path in paths if os.path.isdir(path)]


def resolve_libraries(path: str, files_patterns: List[str]) -> List[ResolvedLib]:
    """Scans the PATH directory looking for the files complying with
    the FILES_PATTERNS regexes list.

    Returns the list of the resolved DSOs."""
    libraries: List[ResolvedLib] = []

    def is_dso_matching_pattern(filename):
        for pattern in files_patterns:
            if re.search(pattern, filename):
                return True
        return False

    try:
        for fname in os.listdir(path):
            abs_file_path = os.path.abspath(os.path.join(path, fname))
            if os.path.isfile(abs_file_path) and is_dso_matching_pattern(abs_file_path):
                libraries.append(
                    ResolvedLib(name=fname, dirpath=path, fullpath=abs_file_path)
                )
    except PermissionError as err:
        print(f"WARNING: {err}", file=sys.stderr)
    return libraries


def copy_and_patch_libs(
    dsos: List[ResolvedLib], dest_dir: str, rpath: Optional[str] = None
) -> None:
    """Copies the graphic vendor DSOs to the cache directory before
    patchelf-ing them.

    The DSOs can dlopen each other. Sadly, we don't want any host
    libraries to the LD_LIBRARY_PATH to prevent polluting the nix
    binary env. The only option left is to patch their ELFs runpath to
    point to RPATH.

    We also don't want to directly modify the host DSOs. In the end,
    we first copy them to the user's personal cache directory, we then
    alter their runpath to point to the cache directory."""
    rpath = rpath if (rpath is not None) else dest_dir
    new_paths: List[str] = []
    for dso in dsos:
        basename = os.path.basename(dso.fullpath)
        newpath = os.path.join(dest_dir, basename)
        log_info(f"Copying and patching {dso} to {newpath}")
        shutil.copyfile(dso.fullpath, newpath)
        # Provide write permissions to ensure we can patch this binary.
        os.chmod(newpath, os.stat(dso.fullpath).st_mode | stat.S_IWUSR)
        new_paths.append(newpath)
    patch_dsos(new_paths, rpath)


def log_info(string: str) -> None:
    """Prints STR to STDERR if the DEBUG environment variable is
    set."""
    if "DEBUG" in os.environ:
        print(f"[+] {string}", file=sys.stderr)


def patch_dsos(dsoPaths: List[str], rpath: str) -> None:
    """Call patchelf to change the DSOS runpath with RPATH."""
    log_info(f"Patching {dsoPaths}")
    log_info(f"Exec: {PATCHELF_PATH} --set-rpath {rpath} {dsoPaths}")
    res = subprocess.run([PATCHELF_PATH, "--set-rpath", rpath] + dsoPaths)
    if res.returncode != 0:
        raise BaseException(
            f"Cannot patch {dsoPaths}. Patchelf exited with {res.returncode}"
        )


def generate_nvidia_egl_config_files(egl_conf_dir: str) -> None:
    """Generates a set of JSON files describing the EGL exec
    envirnoment to libglvnd.

    These configuration files will point to the EGL, wayland and GBM
    Nvidia DSOs. We're only specifying the DSOs names here to give the
    linker enough legroom to load the most appropriate DSO from the
    LD_LIBRARY_PATH."""

    def generate_egl_conf_json(dso):
        return json.dumps(
            {"file_format_version": "1.0.0", "ICD": {"library_path": dso}}
        )

    dso_paths = [
        ("10_nvidia.json", f"libEGL_nvidia.so.0"),
        ("10_nvidia_wayland.json", f"libnvidia-egl-wayland.so.1"),
        ("15_nvidia_gbm.json", f"libnvidia-egl-gbm.so.1"),
    ]

    for conf_file_name, dso_name in dso_paths:
        os.makedirs(egl_conf_dir, exist_ok=True)
        with open(
            os.path.join(egl_conf_dir, conf_file_name), "w", encoding="utf-8"
        ) as f:
            log_info(f"Writing {dso_name} conf to {egl_conf_dir}")
            f.write(generate_egl_conf_json(dso_name))


def is_dso_cache_up_to_date(dsos: CacheDirContent, cache_file_path: str) -> bool:
    """Check whether or not we need to update the cache.

    We keep what's in the cache through a JSON file stored at the root
    of the cache_dir. We consider a dynamically shared object to be up
    to date if its name, its full path, its size and last modification
    timestamp are equivalent."""
    log_info("Checking if the cache is up to date")
    if os.path.isfile(cache_file_path):
        with open(cache_file_path, "r", encoding="utf8") as f:
            try:
                cached_dsos: CacheDirContent = CacheDirContent.from_json(f.read())
            except:
                return False
            return dsos == cached_dsos
    return False


def scan_dsos_from_dir(path: str) -> Optional[LibraryPath]:
    """Look for the different kind of DSOs we're searching in a
    particular library path.
    This will match and hash the content of each object we're
    interested in."""
    generic = resolve_libraries(path, NVIDIA_DSO_PATTERNS)
    if len(generic) > 0:
        cuda = resolve_libraries(path, CUDA_DSO_PATTERNS)
        glx = resolve_libraries(path, GLX_DSO_PATTERNS)
        egl = resolve_libraries(path, EGL_DSO_PATTERNS)
        return LibraryPath(glx=glx, cuda=cuda, generic=generic, egl=egl, path=path)
    else:
        return None


def cache_library_path(
    library_path: LibraryPath, temp_cache_dir_root: str, final_cache_dir_root: str
) -> str:
    """Generate a cache directory for the LIBRARY_PATH host directory.

    This cache directory is mirroring the host directory containing
    the graphics card drivers. Its full name is hashed: it's an
    attempt to keep the final LD_LIBRARY_PATH reasonably sized.

    Returns the name of the cache directory created by this
    function to CACHE_DIR_ROOT."""
    # Hash Computation
    h = hashlib.sha256()
    h.update(library_path.path.encode("utf8"))
    path_hash: str = h.hexdigest()
    # Paths
    cache_path_root: str = os.path.join(temp_cache_dir_root, path_hash)
    lib_dir = os.path.join(cache_path_root, "lib")
    rpath_lib_dir = os.path.join(final_cache_dir_root, path_hash, "lib")
    cuda_dir = os.path.join(cache_path_root, "cuda")
    egl_dir = os.path.join(cache_path_root, "egl")
    glx_dir = os.path.join(cache_path_root, "glx")
    # Copy and patch DSOs
    for dsos, d in [
        (library_path.generic, lib_dir),
        (library_path.cuda, cuda_dir),
        (library_path.egl, egl_dir),
        (library_path.glx, glx_dir),
    ]:
        os.makedirs(d, exist_ok=True)
        if len(dsos) > 0:
            copy_and_patch_libs(dsos=dsos, dest_dir=d, rpath=rpath_lib_dir)
        else:
            log_info(f"Did not find any DSO to put in {d}, skipping copy and patching.")
    return path_hash


def generate_cache_ld_library_path(cache_paths: List[str]) -> str:
    """Generates the LD_LIBRARY_PATH colon-separated string pointing
    to the cached DSOs living inside the CACHE_PATHS.

    CACHE_PATH being a list pointing to the root of all the cached
    library paths.
    """
    ld_library_paths: List[str] = []
    for path in cache_paths:
        ld_library_paths = ld_library_paths + [
            f"{path}/lib",
            f"{path}/glx",
            f"{path}/cuda",
            f"{path}/egl",
        ]
    return ":".join(ld_library_paths)


def generate_cache_metadata(
    cache_dir: str, cache_content: CacheDirContent, cache_paths: List[str]
) -> str:
    """Generates the various cache metadata for a given CACHE_CONTENT
    and CACHE_PATHS in CACHE_DIR. Return the associated LD_LIBRARY_PATH.

    The metadata being:

    - CACHE_DIR/cache.json: json file containing all the paths info.
    - CACHE_DIR/ld_library_path: file containing the LD_LIBRARY_PATH
      to inject for the CACHE_PATHS.
    - CACHE_DIR/egl-confs: directory containing the various EGL
      confs."""
    cache_file_path = os.path.join(cache_dir, "cache.json")
    cached_ld_library_path = os.path.join(cache_dir, "ld_library_path")
    egl_conf_dir = os.path.join(cache_dir, "egl-confs")
    with open(cache_file_path, "w", encoding="utf8") as f:
        f.write(cache_content.to_json())
    nix_gl_ld_library_path = generate_cache_ld_library_path(cache_paths)
    log_info(f"Caching LD_LIBRARY_PATH: {nix_gl_ld_library_path}")
    with open(cached_ld_library_path, "w", encoding="utf8") as f:
        f.write(nix_gl_ld_library_path)
    generate_nvidia_egl_config_files(egl_conf_dir)
    return nix_gl_ld_library_path


def nvidia_main(
    cache_dir: str, dso_vendor_paths: List[str], print_ld_library_path: bool = False
) -> Dict:
    """Prepares the environment necessary to run a opengl/cuda program
    on a Nvidia graphics card. It is by definition really stateful.

    Roughly, we're going to:

    1. Setup the nvidia cache directory.
    2. Find the nvidia DSOs in the DSO_VENDOR_PATHS directories.
    3. Copy these DSOs to their appropriate cache directories.
    4. Generate the EGL configuration files.
    5. Patchelf the runpath of what needs to be patched.
    6. Generate the env variables the main process is supposed to set.

    Keep in mind we want to keep the host system out of the
    LD_LIBRARY_PATH to make sure we won't inject any host DSOs (other
    than the GL/Cuda ones OFC) to the nix-built program.

    We're isolating the main DSOs for GLX/EGL/Cuda in their own dirs,
    add add these directory to the LD_LIBRARY_PATH. We patch their
    runpaths to point to the generic cache dir, containing all the
    libraries we don't want to expose to the program we're wrapping.

    This function returns a dictionary containing the env variables
    supposed to be added to the current process down the line."""
    log_info("Nvidia routine begins")
    # Find Host DSOS
    log_info("Searching for the host DSOs")
    cache_content: CacheDirContent = CacheDirContent(paths=[])
    cache_file_path = os.path.join(cache_dir, "cache.json")
    lock_path = os.path.join(os.path.split(cache_dir)[0], "nix-gl-host.lock")
    cached_ld_library_path = os.path.join(cache_dir, "ld_library_path")
    paths = get_ld_paths()
    egl_conf_dir = os.path.join(cache_dir, "egl-confs")
    nix_gl_ld_library_path: Optional[str] = None
    # Cache/Patch DSOs
    #
    # We need to be super careful about race conditions here. We're
    # using a file lock to make sure only one nix-gl-host instance can
    # access the cache at a time.
    #
    # If the cache is locked, we'll wait until the said lock is
    # released. The lock will always be released when the lock FD get
    # closed, IE. when we'll get out of this block.
    with open(lock_path, "w") as lock:
        log_info("Acquiring the cache lock")
        fcntl.flock(lock, fcntl.LOCK_EX)
        log_info("Cache lock acquired")
        for path in paths:
            res = scan_dsos_from_dir(path)
            if res:
                cache_content.paths.append(res)
        if not is_dso_cache_up_to_date(
            cache_content, cache_file_path
        ) or not os.path.isfile(cached_ld_library_path):
            log_info("The cache is not up to date, regenerating it")
            # We're building first the cache in a temporary directory
            # to make sure we won't end up with a partially
            # populated/corrupted nix-gl-host cache.
            with tempfile.TemporaryDirectory() as tmp_cache:
                tmp_cache_dir = os.path.join(tmp_cache, "nix-gl-host")
                os.makedirs(tmp_cache_dir)
                cache_paths: List[str] = []
                for p in cache_content.paths:
                    log_info(f"Caching {p}")
                    cache_paths.append(cache_library_path(p, tmp_cache_dir, cache_dir))
                # Pointing the LD_LIBRARY_PATH to the final destination
                # instead of the tmp dir.
                cache_absolute_paths = [os.path.join(cache_dir, p) for p in cache_paths]
                nix_gl_ld_library_path = generate_cache_metadata(
                    tmp_cache_dir, cache_content, cache_absolute_paths
                )
                # The temporary cache has been successfully populated,
                # let's mv it to the actual nix-gl-host cache.
                # Note: The move operation is atomic on linux.
                log_info(f"Mv {tmp_cache_dir} to {cache_dir}")
                if os.path.exists(cache_dir):
                    shutil.rmtree(cache_dir)
                shutil.move(tmp_cache_dir, os.path.split(cache_dir)[0])
        else:
            log_info("The cache is up to date, re-using it.")
            with open(cached_ld_library_path, "r", encoding="utf8") as f:
                nix_gl_ld_library_path = f.read()
    log_info("Cache lock released")

    assert nix_gl_ld_library_path, "The nix-host-gl LD_LIBRARY_PATH is not set"
    log_info(f"Injecting LD_LIBRARY_PATH: {nix_gl_ld_library_path}")
    new_env = {}
    log_info(f"__GLX_VENDOR_LIBRARY_NAME = nvidia")
    new_env["__GLX_VENDOR_LIBRARY_NAME"] = "nvidia"
    log_info(f"__EGL_VENDOR_LIBRARY_DIRS = {egl_conf_dir}")
    new_env["__EGL_VENDOR_LIBRARY_DIRS"] = egl_conf_dir
    ld_library_path = os.environ.get("LD_LIBRARY_PATH", None)
    if print_ld_library_path:
        print(nix_gl_ld_library_path)
    ld_library_path = (
        nix_gl_ld_library_path
        if ld_library_path is None
        else f"{nix_gl_ld_library_path}:{ld_library_path}"
    )
    log_info(f"LD_LIBRARY_PATH = {ld_library_path}")
    new_env["LD_LIBRARY_PATH"] = ld_library_path
    return new_env


def exec_binary(bin_path: str, args: List[str]) -> None:
    """Replace the current python program with the program pointed by
    BIN_PATH.

    Sets the relevant libGLvnd env variables."""
    log_info(f"Execv-ing {bin_path}")
    log_info(f"Goodbye now.")
    os.execvp(bin_path, [bin_path] + args)


def main(args):
    start_time = time.time()
    home = os.path.expanduser("~")
    xdg_cache_home = os.environ.get("XDG_CACHE_HOME", os.path.join(home, ".cache"))
    cache_dir = os.path.join(xdg_cache_home, "nix-gl-host")
    os.makedirs(cache_dir, exist_ok=True)
    log_info(f'Using "{cache_dir}" as cache dir.')
    if args.driver_directory:
        log_info(
            f"Retreiving DSOs from the specified directory: {args.driver_directory}"
        )
        host_dsos_paths: List[str] = [args.driver_directory]
    else:
        log_info("Retrieving DSOs from the load path.")
        host_dsos_paths: List[str] = get_ld_paths()
    new_env = nvidia_main(cache_dir, host_dsos_paths, args.print_ld_library_path)
    log_info(f"{time.time() - start_time} seconds elapsed since script start.")
    if args.NIX_BINARY:
        os.environ.update(new_env)
        exec_binary(args.NIX_BINARY, args.ARGS)
    return 0


if __name__ == "__main__":
    parser = argparse.ArgumentParser(
        prog="nixglhost",
        description="Wrapper used to massage the host GL drivers to work with your nix-built binary.",
    )
    parser.add_argument(
        "-d",
        "--driver-directory",
        type=str,
        help="Use the driver libraries contained in this directory instead of discovering them from the load path.",
        default=None,
    )
    parser.add_argument(
        "-p",
        "--print-ld-library-path",
        action=argparse.BooleanOptionalAction,
        default=False,
        help="Print the GL/Cuda LD_LIBRARY_PATH env you should add to your environment.",
    )
    parser.add_argument(
        "NIX_BINARY",
        type=str,
        nargs="?",
        help="Nix-built binary you'd like to wrap.",
        default=None,
    )
    parser.add_argument(
        "ARGS",
        nargs=argparse.REMAINDER,
        help="The args passed to the wrapped binary.",
        default=None,
    )
    args = parser.parse_args()
    if args.print_ld_library_path and args.NIX_BINARY:
        print(
            "ERROR: -p and NIX_BINARY are both set. You have to choose between one of these options.",
            file=sys.stderr,
        )
        print("       run nixglhost --help for more informations. ", file=sys.stderr)
        sys.exit(1)
    elif not args.print_ld_library_path and not args.NIX_BINARY:
        print("ERROR: Please set the NIX_BINARY you want to run.", file=sys.stderr)
        print("       run nixglhost --help for more informations. ", file=sys.stderr)
        sys.exit(1)
    ret = main(args)
    sys.exit(ret)<|MERGE_RESOLUTION|>--- conflicted
+++ resolved
@@ -221,21 +221,12 @@
     "libX11\\.so.*$",
     "libXext\\.so.*$",
     # libwayland
-<<<<<<< HEAD
-    "libwayland-server\.so.*$",
-    "libwayland-client\.so.*$",
-    # WSL specific
-    "libd3d12core\.so.*$",
-    "libd3d12\.so.*$",
-    "libdxcore\.so.*$",
-=======
     "libwayland-server\\.so.*$",
     "libwayland-client\\.so.*$",
     # WSL specific
     "libd3d12core\\.so.*$",
     "libd3d12\\.so.*$",
     "libdxcore\\.so.*$",
->>>>>>> 38b7dba5
 ]
 
 CUDA_DSO_PATTERNS = ["libcudadebugger\\.so.*$", "libcuda\\.so.*$"]
